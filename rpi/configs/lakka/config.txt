# SPDX-License-Identifier: GPL-2.0-or-later
# Copyright (C) 2009-2014 Stephan Raue (stephan@openelec.tv)
# Copyright (C) 2016-present Team LibreELEC (https://libreelec.tv)
################################################################################
# Bootloader configuration
# config.txt version v1 (do not remove or change this line!)
################################################################################
# For more options and information see
# http://rpf.io/configtxt
################################################################################

# Default GPU memory split, 76MB are needed for H264 decoder
gpu_mem=76

# Don't send initial active source message.
# Avoids bringing CEC (enabled TV) out of standby and channel switch when
# rebooting.
hdmi_ignore_cec_init=1

[all]
################################################################################
# Use distroconfig-composite.txt instead of distroconfig.txt to enable
# composite video output.
# The composite video mode needs to be configured in cmdline.txt:
# For PAL add: video=Composite-1:720x576@50ie
# For NTSC add: video=Composite-1:720x480@60ie
################################################################################
include distroconfig.txt
#include distroconfig-composite.txt

<<<<<<< HEAD
force_turbo=0

# Don't show splash screen
disable_splash=1

# Enable I2C
dtparam=i2c_arm=on

# Enable audio (loads snd_bcm2835)
dtparam=audio=on

# Reduce I2C speed to avoid clock bug in Raspberry Pi I2C
dtparam=i2c_baudrate=25000

#disable HDMI audio
hdmi_ignore_edid_audio=1

#enable the real time clock
dtoverlay=i2c-rtc,pcf8563

#Configure DPI signal
framebuffer_width=800
framebuffer_height=480
enable_dpi_lcd=1
display_default_lcd=1
dpi_group=2
dpi_mode=87
dpi_output_format=503863

=======
>>>>>>> 67a86535

[all]
include distroconfig.txt

# uncomment to enable analog audio output
force_turbo=0

# Don't show splash screen
disable_splash=1

# Enable I2C
dtparam=i2c_arm=on

# Enable audio (loads snd_bcm2835)
dtparam=audio=on

# Reduce I2C speed to avoid clock bug in Raspberry Pi I2C
dtparam=i2c_baudrate=25000

#disable HDMI audio
hdmi_ignore_edid_audio=1

#Configure DPI signal
framebuffer_width=800
framebuffer_height=480
enable_dpi_lcd=1
display_default_lcd=1
dpi_group=2
dpi_mode=87
dpi_output_format=503863

[board-type=0x14]
include cm4.txt

[pi0]
include pi0.txt<|MERGE_RESOLUTION|>--- conflicted
+++ resolved
@@ -10,56 +10,17 @@
 ################################################################################
 
 # Default GPU memory split, 76MB are needed for H264 decoder
-gpu_mem=76
+gpu_mem=384
 
 # Don't send initial active source message.
 # Avoids bringing CEC (enabled TV) out of standby and channel switch when
 # rebooting.
 hdmi_ignore_cec_init=1
 
-[all]
 ################################################################################
-# Use distroconfig-composite.txt instead of distroconfig.txt to enable
-# composite video output.
-# The composite video mode needs to be configured in cmdline.txt:
-# For PAL add: video=Composite-1:720x576@50ie
-# For NTSC add: video=Composite-1:720x480@60ie
+# Include distribution specific config file if it exists.
 ################################################################################
-include distroconfig.txt
-#include distroconfig-composite.txt
 
-<<<<<<< HEAD
-force_turbo=0
-
-# Don't show splash screen
-disable_splash=1
-
-# Enable I2C
-dtparam=i2c_arm=on
-
-# Enable audio (loads snd_bcm2835)
-dtparam=audio=on
-
-# Reduce I2C speed to avoid clock bug in Raspberry Pi I2C
-dtparam=i2c_baudrate=25000
-
-#disable HDMI audio
-hdmi_ignore_edid_audio=1
-
-#enable the real time clock
-dtoverlay=i2c-rtc,pcf8563
-
-#Configure DPI signal
-framebuffer_width=800
-framebuffer_height=480
-enable_dpi_lcd=1
-display_default_lcd=1
-dpi_group=2
-dpi_mode=87
-dpi_output_format=503863
-
-=======
->>>>>>> 67a86535
 
 [all]
 include distroconfig.txt
